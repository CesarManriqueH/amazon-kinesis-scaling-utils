/**
 * Amazon Kinesis Scaling Utility
 *
 * Copyright 2014, Amazon.com, Inc. or its affiliates. All Rights Reserved.
 *
 * Licensed under the Amazon Software License (the "License").
 * You may not use this file except in compliance with the License.
 * A copy of the License is located at
 *
 *  http://aws.amazon.com/asl/
 *
 * or in the "license" file accompanying this file. This file is distributed
 * on an "AS IS" BASIS, WITHOUT WARRANTIES OR CONDITIONS OF ANY KIND, either
 * express or implied. See the License for the specific language governing
 * permissions and limitations under the License.
 */
package com.amazonaws.services.kinesis.scaling.auto;

import java.util.ArrayList;
import java.util.HashMap;
import java.util.List;
import java.util.Map;
import java.util.concurrent.ExecutorService;

import org.apache.commons.logging.Log;
import org.apache.commons.logging.LogFactory;
import org.joda.time.DateTime;

import com.amazonaws.auth.DefaultAWSCredentialsProviderChain;
import com.amazonaws.http.IdleConnectionReaper;
import com.amazonaws.regions.Region;
import com.amazonaws.regions.Regions;
import com.amazonaws.services.cloudwatch.AmazonCloudWatch;
import com.amazonaws.services.cloudwatch.AmazonCloudWatchClient;
import com.amazonaws.services.cloudwatch.model.Datapoint;
import com.amazonaws.services.cloudwatch.model.Dimension;
import com.amazonaws.services.cloudwatch.model.GetMetricStatisticsRequest;
import com.amazonaws.services.cloudwatch.model.GetMetricStatisticsResult;
import com.amazonaws.services.cloudwatch.model.Statistic;
import com.amazonaws.services.kinesis.AmazonKinesisClient;
import com.amazonaws.services.kinesis.scaling.AlreadyOneShardException;
import com.amazonaws.services.kinesis.scaling.ScalingOperationReport;
import com.amazonaws.services.kinesis.scaling.StreamScaler;
import com.amazonaws.services.kinesis.scaling.StreamScalingUtils;

public class StreamMonitor implements Runnable {
	private final Log LOG = LogFactory.getLog(StreamMonitor.class);

	private AmazonKinesisClient kinesisClient;

	private AmazonCloudWatch cloudWatchClient;

	public static final int TIMEOUT_SECONDS = 45;

	public static final int CLOUDWATCH_PERIOD = 60;

	private AutoscalingConfiguration config;

	@SuppressWarnings("unused")
	private volatile boolean keepRunning = true;

	private DateTime lastScaleDown = null;

	private StreamScaler scaler = null;

	private Exception exception;
	
	/* incomplete constructor only for testing */
	protected StreamMonitor(AutoscalingConfiguration config, StreamScaler scaler)
			throws Exception {
		this.config = config;
		this.scaler = scaler;
	}

	public StreamMonitor(AutoscalingConfiguration config,
			ExecutorService executor) throws Exception {
		this.config = config;
		this.scaler = new StreamScaler(Region.getRegion(Regions
				.fromName(this.config.getRegion())));
		this.cloudWatchClient = new AmazonCloudWatchClient(
				new DefaultAWSCredentialsProviderChain());
		this.cloudWatchClient.setRegion(Region.getRegion(Regions
				.fromName(this.config.getRegion())));

		this.kinesisClient = new AmazonKinesisClient(
				new DefaultAWSCredentialsProviderChain());
		this.kinesisClient.setRegion(Region.getRegion(Regions
				.fromName(this.config.getRegion())));
	}

	public void stop() {
		this.keepRunning = false;
		this.kinesisClient.shutdown();
		this.cloudWatchClient.shutdown();
<<<<<<< HEAD
		// the idle-connection-reaper is causing a thread leak without an
		// explicit shutdown
		IdleConnectionReaper.shutdown();
=======
        IdleConnectionReaper.shutdown(); //the idle-connection-reaper is causing a thread leak without an explicit shutdown
>>>>>>> fd9b0f23
		LOG.info(String.format("Signalling Monitor for Stream %s to Stop",
				config.getStreamName()));
	}

	/**
	 * method which returns the current max capacity of a Stream based on
	 * configuration of alarms on PUTS or GETS
	 */
	protected StreamMetrics getStreamMaxCapacity() throws Exception {
		LOG.debug(String.format("Refreshing Stream %s Throughput Information",
				this.config.getStreamName()));
		Integer openShards = StreamScalingUtils.getOpenShardCount(
				this.kinesisClient, this.config.getStreamName());

		int maxBytes = openShards.intValue()
				* config.getScaleOnOperation().getMaxCapacity()
						.get(StreamMetric.Bytes);
		int maxRecords = openShards.intValue()
				* config.getScaleOnOperation().getMaxCapacity()
						.get(StreamMetric.Records);
		StreamMetrics maxCapacity = new StreamMetrics();
		maxCapacity.put(StreamMetric.Bytes, maxBytes);
		maxCapacity.put(StreamMetric.Records, maxRecords);

		LOG.debug(String
				.format("Stream Capacity %s Open Shards, %,d Bytes/Second, %d Records/Second",
						openShards, maxBytes, maxRecords));
		return maxCapacity;
	}

	/*
	 * generate a single cloudwatch request for GET operations, as this is
	 * instrumented as a single GetRecords metric, or create two for PUT as this
	 * is instrumented as both PutRecord and PutRecords
	 */
	private List<GetMetricStatisticsRequest> getCloudwatchRequests(
			KinesisOperationType operationType) {
		List<GetMetricStatisticsRequest> reqs = new ArrayList<>();
		// configure cloudwatch to determine the current stream metrics
		// add the stream name dimension
		// TODO: this should come from a configuration
		List<String> fetchMetrics = this.config.getScaleOnOperation()
				.getMetricsToFetch();

		for (String s : fetchMetrics) {
			GetMetricStatisticsRequest cwRequest = new GetMetricStatisticsRequest();

			cwRequest
					.withNamespace("AWS/Kinesis")
					.withDimensions(
							new Dimension().withName("StreamName").withValue(
									this.config.getStreamName()))
					.withPeriod(CLOUDWATCH_PERIOD)
					.withStatistics(Statistic.Sum);

			cwRequest.withMetricName(s);

			reqs.add(cwRequest);
		}

		return reqs;
	}

	/* method has bee lifted out of run() for unit testing purposes */
	protected ScalingOperationReport processCloudwatchMetrics(
<<<<<<< HEAD
			Map<StreamMetric, Map<Datapoint, Double>> metricsMap,
			StreamMetrics streamMaxCapacity, int cwSampleDuration, DateTime now) {
=======
			Map<StreamMetric, Map<Datapoint, Double>> metricsMap, StreamMetrics streamMaxCapacity,
			int cwSampleDuration, DateTime now)  {
>>>>>>> fd9b0f23

		ScalingOperationReport report = null;
		Map<StreamMetric, ScaleDirection> scaleDirectionPerMetric = new HashMap<StreamMetric, ScaleDirection>();

		for (StreamMetric metric : metricsMap.keySet()) {

			ScaleDirection scaleDirection = null;

			double currentMax = 0D;
			double currentPct = 0D;
			double latestPct = 0d;
			double latestMax = 0d;
			int lowSamples = 0;
			int highSamples = 0;
			DateTime lastTime = null;

			Map<Datapoint, Double> metrics = metricsMap.get(metric);

			// if we got nothing back, then there are no puts or gets
			// happening, so this is a full 'low sample'
			if (metrics.size() == 0) {
				lowSamples = this.config.getScaleDown().getScaleAfterMins();
			}

			// process the data point aggregates retrieved from CloudWatch
			// and log scale up/down votes by period
			for (Datapoint d : metrics.keySet()) {
				currentMax = metrics.get(d);
				currentPct = currentMax / streamMaxCapacity.get(metric);
				// keep track of the last measures
				if (lastTime == null
						|| new DateTime(d.getTimestamp()).isAfter(lastTime)) {
					latestPct = currentPct;
					latestMax = currentMax;
				}
				lastTime = new DateTime(d.getTimestamp());

				// if the pct for the datapoint exceeds or is below the
				// thresholds, then add low/high samples
				if (currentPct > new Double(this.config.getScaleUp()
						.getScaleThresholdPct()) / 100) {
					LOG.debug(String
							.format("%s: Cached High Alarm Condition for %.2f %s/Second (%.2f%%)",
									metric, currentMax, metric,
									currentPct * 100));
					highSamples++;
				} else if (currentPct < new Double(this.config.getScaleDown()
						.getScaleThresholdPct()) / 100) {
					LOG.debug(String
							.format("%s: Cached Low Alarm Condition for %.2f %s/Second (%.2f%%)",
									metric, currentMax, metric,
									currentPct * 100));
					lowSamples++;
				}
			}

			// add low samples for the periods which we didn't get any
			// data points, if there are any
			if (metrics.size() < cwSampleDuration) {
				lowSamples += cwSampleDuration - metrics.size();
			}

			LOG.info(String.format(metric
					+ ": Stream Used Capacity %.2f%% (%,.0f " + metric
					+ " of %d)", latestPct * 100, latestMax,
					streamMaxCapacity.get(metric)));

			// check how many samples we have in the last period, and
			// flag the appropriate action
			if (highSamples >= config.getScaleUp().getScaleAfterMins()) {
				scaleDirection = ScaleDirection.UP;
			} else if (lowSamples >= config.getScaleDown().getScaleAfterMins()) {
				scaleDirection = ScaleDirection.DOWN;
			}

			LOG.debug(metric + ": Currently tracking " + highSamples
					+ " Scale Up Alarms, and " + lowSamples
					+ " Scale Down Alarms. ScaleDirection: "
					+ (scaleDirection != null ? scaleDirection : "None"));

			scaleDirectionPerMetric.put(metric, scaleDirection);
		}

		int scaleDownDirectionCount = 0;
		int scaleUpDirectionCount = 0;
		for (ScaleDirection scaleDirection : scaleDirectionPerMetric.values()) {
			if (scaleDirection == null) {
				continue;
			}
			if (scaleDirection.equals(ScaleDirection.UP)) {
				scaleUpDirectionCount++;
			} else {
				scaleDownDirectionCount++;
			}
		}

		ScaleDirection aggregatedScaleDirection = null;
		if (scaleUpDirectionCount > 0) {
			aggregatedScaleDirection = ScaleDirection.UP;
		} else if (scaleDownDirectionCount == scaleDirectionPerMetric.values()
				.size()) {
			aggregatedScaleDirection = ScaleDirection.DOWN;
		}
<<<<<<< HEAD
=======

		LOG.info("Scale Directions: " + scaleDirectionPerMetric + ". Aggregated Scale Direction: " + ((aggregatedScaleDirection != null) ? aggregatedScaleDirection : "None"));
>>>>>>> fd9b0f23

		LOG.info("Scale Directions: "
				+ scaleDirectionPerMetric
				+ ". Aggregated Scale Direction: "
				+ ((aggregatedScaleDirection != null) ? aggregatedScaleDirection
						: "None"));

		if (aggregatedScaleDirection == null) {
			// scale direction not set, so we're not going to scale
			// up or down - everything fine
			LOG.debug("No Scaling Directive received");
			return report;
		}

		try {
			// if the metric stats indicate a scale up or down, then do the
			// action
			if (aggregatedScaleDirection.equals(ScaleDirection.UP)) {
				// submit a scale up task
				Integer scaleUpCount = this.config.getScaleUp().getScaleCount();

				LOG.info(String
						.format("Scale Up Stream %s by %s as %s has been above %s%% for %s Minutes",
<<<<<<< HEAD

						this.config.getStreamName(),
								(scaleUpCount != null) ? scaleUpCount
										: this.config.getScaleUp()
												.getScalePct() + "%",
								this.config.getScaleOnOperation(), this.config
										.getScaleUp().getScaleThresholdPct(),

=======
								this.config.getStreamName(), 
								(scaleUpCount != null) ? scaleUpCount : this.config.getScaleUp().getScalePct() + "%",
								this.config.getScaleOnOperation(), 
								this.config.getScaleUp().getScaleThresholdPct(),
>>>>>>> fd9b0f23
								this.config.getScaleUp().getScaleAfterMins()));

				if (scaleUpCount != null) {
					report = this.scaler.scaleUp(this.config.getStreamName(),
<<<<<<< HEAD

					scaleUpCount, this.config.getMinShards(),
							this.config.getMaxShards());
				} else {
					report = this.scaler
							.scaleUp(this.config.getStreamName(),
									new Double(this.config.getScaleUp()
											.getScalePct()) / 100, this.config
											.getMinShards(), this.config
											.getMaxShards());

=======
							scaleUpCount,
							this.config.getMinShards(), this.config.getMaxShards());
				} else {
					report = this.scaler
							.scaleUp(this.config.getStreamName(), new Double(
									this.config.getScaleUp().getScalePct()) / 100,
									this.config.getMinShards(), this.config
									.getMaxShards());
>>>>>>> fd9b0f23
				}
			} else if (aggregatedScaleDirection.equals(ScaleDirection.DOWN)) {
				// check the cool down interval
				if (lastScaleDown != null
						&& now.minusMinutes(
								this.config.getScaleDown().getCoolOffMins())
								.isBefore(lastScaleDown)) {
					LOG.info(String
							.format("Deferring Scale Down until Cool Off Period of %s Minutes has elapsed",
									this.config.getScaleDown().getCoolOffMins()));
				} else {
					// submit a scale down
<<<<<<< HEAD

					Integer scaleDownCount = this.config.getScaleDown()
							.getScaleCount();
					LOG.info(String
							.format("Scale Down Stream %s by %s as %s has been below %s%% for %s Minutes",
									this.config.getStreamName(),
									(scaleDownCount != null) ? scaleDownCount
											: this.config.getScaleUp()
													.getScalePct() + "%",
									config.getScaleOnOperation(), this.config
											.getScaleDown()
											.getScaleThresholdPct(),
									this.config.getScaleDown()
											.getScaleAfterMins()));
					try {
						if (scaleDownCount != null) {
							report = this.scaler.scaleDown(
									this.config.getStreamName(),
									scaleDownCount, this.config.getMinShards(),
									this.config.getMaxShards());
						} else {
							report = this.scaler.scaleDown(this.config
									.getStreamName(), new Double(this.config
									.getScaleDown().getScalePct()) / 100,
									this.config.getMinShards(), this.config
											.getMaxShards());
						}

						lastScaleDown = new DateTime(System.currentTimeMillis());
					} catch (AlreadyOneShardException aose) {
=======
					Integer scaleDownCount = this.config.getScaleDown().getScaleCount();
					LOG.info(String
							.format("Scale Down Stream %s by %s as %s has been below %s%% for %s Minutes",
									this.config.getStreamName(), 
									(scaleDownCount != null) ? scaleDownCount : this.config.getScaleUp().getScalePct() + "%",
									config.getScaleOnOperation(), this.config
									.getScaleDown().getScaleThresholdPct(),
									this.config.getScaleDown().getScaleAfterMins()));
					try {
						if (scaleDownCount != null) {
							report = this.scaler.scaleDown(this.config.getStreamName(),
									scaleDownCount,
									this.config.getMinShards(),
									this.config.getMaxShards());
						} else {
							report = this.scaler
									.scaleDown(this.config.getStreamName(),
											new Double(this.config.getScaleDown()
													.getScalePct()) / 100, this.config
													.getMinShards(), this.config
													.getMaxShards());
						}

						lastScaleDown = new DateTime(System.currentTimeMillis());
					} catch(AlreadyOneShardException aose) {
>>>>>>> fd9b0f23
						// do nothing - we're already at 1 shard
						LOG.debug("Not Scaling Down - Already at Minimum of 1 Shard");
					}
				}
			}
<<<<<<< HEAD
		} catch (Exception e) {
=======
		} catch(Exception e) {
>>>>>>> fd9b0f23
			LOG.error(e);
		}

		return report;
	}

	@Override
	public void run() {
		LOG.info(String.format("Started Stream Monitor for %s",
				config.getStreamName()));
		DateTime lastShardCapacityRefreshTime = new DateTime(
				System.currentTimeMillis());

		// determine shard capacity on the metric we will scale on
		StreamMetrics streamMaxCapacity;
		try {
			streamMaxCapacity = getStreamMaxCapacity();
		} catch (Exception e) {
			this.exception = e;
			return;
		}

		int cwSampleDuration = Math.max(
				config.getScaleUp().getScaleAfterMins(), config.getScaleDown()
						.getScaleAfterMins());

		// add the metric name dimension
		List<GetMetricStatisticsRequest> cwRequests = getCloudwatchRequests(config
				.getScaleOnOperation());

		try {
			ScalingOperationReport report = null;

			do {
				DateTime now = new DateTime(System.currentTimeMillis());
				DateTime metricEndTime = new DateTime(
						System.currentTimeMillis());

				// fetch only the last N minutes metrics
				DateTime metricStartTime = metricEndTime
						.minusMinutes(cwSampleDuration);

				Map<StreamMetric, Map<Datapoint, Double>> metricsMap = new HashMap<StreamMetric, Map<Datapoint, Double>>();
				for (StreamMetric m : StreamMetric.values()) {
					metricsMap.put(m, new HashMap<Datapoint, Double>());
				}

				// iterate through all the requested CloudWatch metrics (either
				// a single GetRecords, or two: PutRecord and PutRecords and
				// collapse them down into a single map of sum metrics indexed
				// by
				// datapoint
				//
				// TODO Figure out how to mock this bit
				for (GetMetricStatisticsRequest req : cwRequests) {
					double sampleMetric = 0D;

					req.withStartTime(metricStartTime.toDate()).withEndTime(
							metricEndTime.toDate());

					// call cloudwatch to get the required metrics
					LOG.debug(String
							.format("Requesting %s minutes of CloudWatch Data for Stream Metric %s",
									cwSampleDuration, req.getMetricName()));
					GetMetricStatisticsResult cloudWatchMetrics = cloudWatchClient
							.getMetricStatistics(req);

					// aggregate the sample metrics by datapoint into a map, so
					// that PutRecords and PutRecord measures are added together
					for (Datapoint d : cloudWatchMetrics.getDatapoints()) {
						StreamMetric metric = StreamMetric
								.fromUnit(d.getUnit());

						Map<Datapoint, Double> metrics = metricsMap.get(metric);
						if (metrics.containsKey(d)) {
							sampleMetric = metrics.get(d);
						} else {
							sampleMetric = 0d;
						}
						sampleMetric += (d.getSum() / CLOUDWATCH_PERIOD);
						metrics.put(d, sampleMetric);
					}
				}

				// process the aggregated set of Cloudwatch Datapoints
<<<<<<< HEAD
				report = processCloudwatchMetrics(metricsMap,
						streamMaxCapacity, cwSampleDuration, now);
=======
				report = processCloudwatchMetrics(metricsMap, streamMaxCapacity,
						cwSampleDuration, now);
>>>>>>> fd9b0f23

				if (report != null) {
					// refresh the current max capacity after the
					// modification
					streamMaxCapacity = getStreamMaxCapacity();
					lastShardCapacityRefreshTime = now;
				}

				if (report != null) {
<<<<<<< HEAD
					if (this.config.getScalingOperationReportListener() != null) {
						this.config.getScalingOperationReportListener()
								.onReport(report);

=======
					if(this.config.getScalingOperationReportListener() != null) {
						this.config.getScalingOperationReportListener().onReport(report);						
>>>>>>> fd9b0f23
					}
					LOG.info(report.toString());
					report = null;
				}

				// refresh shard stats every configured period, in case someone
				// has manually updated the number of shards
				if (now.minusMinutes(
						this.config.getRefreshShardsNumberAfterMin()).isAfter(
						lastShardCapacityRefreshTime)) {
					streamMaxCapacity = getStreamMaxCapacity();
					lastShardCapacityRefreshTime = now;
				}

				try {
					LOG.debug("Sleep");
					Thread.sleep(TIMEOUT_SECONDS * 1000);
				} catch (InterruptedException e) {
					LOG.error(e);
					break;
				}
			} while (keepRunning);

			LOG.info(String.format(
					"Stream Monitor for %s in %s Completed. Exiting.",
					this.config.getStreamName(), this.config.getRegion()));
		} catch (Exception e) {
			this.exception = e;
		}
	}

	public void throwExceptions() throws Exception {
		if (this.exception != null)
			throw this.exception;
	}

	public Exception getException() {
		return this.exception;
	}

	protected void setLastScaleDown(DateTime setLastScaleDown) {
		this.lastScaleDown = setLastScaleDown;
	}
<<<<<<< HEAD

=======
	
>>>>>>> fd9b0f23
	AutoscalingConfiguration getConfig() {
		return this.config;
	}
}<|MERGE_RESOLUTION|>--- conflicted
+++ resolved
@@ -64,7 +64,7 @@
 	private StreamScaler scaler = null;
 
 	private Exception exception;
-	
+
 	/* incomplete constructor only for testing */
 	protected StreamMonitor(AutoscalingConfiguration config, StreamScaler scaler)
 			throws Exception {
@@ -92,13 +92,9 @@
 		this.keepRunning = false;
 		this.kinesisClient.shutdown();
 		this.cloudWatchClient.shutdown();
-<<<<<<< HEAD
 		// the idle-connection-reaper is causing a thread leak without an
 		// explicit shutdown
 		IdleConnectionReaper.shutdown();
-=======
-        IdleConnectionReaper.shutdown(); //the idle-connection-reaper is causing a thread leak without an explicit shutdown
->>>>>>> fd9b0f23
 		LOG.info(String.format("Signalling Monitor for Stream %s to Stop",
 				config.getStreamName()));
 	}
@@ -164,13 +160,8 @@
 
 	/* method has bee lifted out of run() for unit testing purposes */
 	protected ScalingOperationReport processCloudwatchMetrics(
-<<<<<<< HEAD
 			Map<StreamMetric, Map<Datapoint, Double>> metricsMap,
 			StreamMetrics streamMaxCapacity, int cwSampleDuration, DateTime now) {
-=======
-			Map<StreamMetric, Map<Datapoint, Double>> metricsMap, StreamMetrics streamMaxCapacity,
-			int cwSampleDuration, DateTime now)  {
->>>>>>> fd9b0f23
 
 		ScalingOperationReport report = null;
 		Map<StreamMetric, ScaleDirection> scaleDirectionPerMetric = new HashMap<StreamMetric, ScaleDirection>();
@@ -274,11 +265,9 @@
 				.size()) {
 			aggregatedScaleDirection = ScaleDirection.DOWN;
 		}
-<<<<<<< HEAD
-=======
+
 
 		LOG.info("Scale Directions: " + scaleDirectionPerMetric + ". Aggregated Scale Direction: " + ((aggregatedScaleDirection != null) ? aggregatedScaleDirection : "None"));
->>>>>>> fd9b0f23
 
 		LOG.info("Scale Directions: "
 				+ scaleDirectionPerMetric
@@ -302,7 +291,6 @@
 
 				LOG.info(String
 						.format("Scale Up Stream %s by %s as %s has been above %s%% for %s Minutes",
-<<<<<<< HEAD
 
 						this.config.getStreamName(),
 								(scaleUpCount != null) ? scaleUpCount
@@ -311,17 +299,10 @@
 								this.config.getScaleOnOperation(), this.config
 										.getScaleUp().getScaleThresholdPct(),
 
-=======
-								this.config.getStreamName(), 
-								(scaleUpCount != null) ? scaleUpCount : this.config.getScaleUp().getScalePct() + "%",
-								this.config.getScaleOnOperation(), 
-								this.config.getScaleUp().getScaleThresholdPct(),
->>>>>>> fd9b0f23
 								this.config.getScaleUp().getScaleAfterMins()));
 
 				if (scaleUpCount != null) {
 					report = this.scaler.scaleUp(this.config.getStreamName(),
-<<<<<<< HEAD
 
 					scaleUpCount, this.config.getMinShards(),
 							this.config.getMaxShards());
@@ -333,16 +314,6 @@
 											.getMinShards(), this.config
 											.getMaxShards());
 
-=======
-							scaleUpCount,
-							this.config.getMinShards(), this.config.getMaxShards());
-				} else {
-					report = this.scaler
-							.scaleUp(this.config.getStreamName(), new Double(
-									this.config.getScaleUp().getScalePct()) / 100,
-									this.config.getMinShards(), this.config
-									.getMaxShards());
->>>>>>> fd9b0f23
 				}
 			} else if (aggregatedScaleDirection.equals(ScaleDirection.DOWN)) {
 				// check the cool down interval
@@ -355,7 +326,6 @@
 									this.config.getScaleDown().getCoolOffMins()));
 				} else {
 					// submit a scale down
-<<<<<<< HEAD
 
 					Integer scaleDownCount = this.config.getScaleDown()
 							.getScaleCount();
@@ -386,43 +356,12 @@
 
 						lastScaleDown = new DateTime(System.currentTimeMillis());
 					} catch (AlreadyOneShardException aose) {
-=======
-					Integer scaleDownCount = this.config.getScaleDown().getScaleCount();
-					LOG.info(String
-							.format("Scale Down Stream %s by %s as %s has been below %s%% for %s Minutes",
-									this.config.getStreamName(), 
-									(scaleDownCount != null) ? scaleDownCount : this.config.getScaleUp().getScalePct() + "%",
-									config.getScaleOnOperation(), this.config
-									.getScaleDown().getScaleThresholdPct(),
-									this.config.getScaleDown().getScaleAfterMins()));
-					try {
-						if (scaleDownCount != null) {
-							report = this.scaler.scaleDown(this.config.getStreamName(),
-									scaleDownCount,
-									this.config.getMinShards(),
-									this.config.getMaxShards());
-						} else {
-							report = this.scaler
-									.scaleDown(this.config.getStreamName(),
-											new Double(this.config.getScaleDown()
-													.getScalePct()) / 100, this.config
-													.getMinShards(), this.config
-													.getMaxShards());
-						}
-
-						lastScaleDown = new DateTime(System.currentTimeMillis());
-					} catch(AlreadyOneShardException aose) {
->>>>>>> fd9b0f23
 						// do nothing - we're already at 1 shard
 						LOG.debug("Not Scaling Down - Already at Minimum of 1 Shard");
 					}
 				}
 			}
-<<<<<<< HEAD
 		} catch (Exception e) {
-=======
-		} catch(Exception e) {
->>>>>>> fd9b0f23
 			LOG.error(e);
 		}
 
@@ -508,13 +447,8 @@
 				}
 
 				// process the aggregated set of Cloudwatch Datapoints
-<<<<<<< HEAD
 				report = processCloudwatchMetrics(metricsMap,
 						streamMaxCapacity, cwSampleDuration, now);
-=======
-				report = processCloudwatchMetrics(metricsMap, streamMaxCapacity,
-						cwSampleDuration, now);
->>>>>>> fd9b0f23
 
 				if (report != null) {
 					// refresh the current max capacity after the
@@ -524,15 +458,10 @@
 				}
 
 				if (report != null) {
-<<<<<<< HEAD
 					if (this.config.getScalingOperationReportListener() != null) {
 						this.config.getScalingOperationReportListener()
 								.onReport(report);
 
-=======
-					if(this.config.getScalingOperationReportListener() != null) {
-						this.config.getScalingOperationReportListener().onReport(report);						
->>>>>>> fd9b0f23
 					}
 					LOG.info(report.toString());
 					report = null;
@@ -576,11 +505,7 @@
 	protected void setLastScaleDown(DateTime setLastScaleDown) {
 		this.lastScaleDown = setLastScaleDown;
 	}
-<<<<<<< HEAD
-
-=======
-	
->>>>>>> fd9b0f23
+
 	AutoscalingConfiguration getConfig() {
 		return this.config;
 	}
