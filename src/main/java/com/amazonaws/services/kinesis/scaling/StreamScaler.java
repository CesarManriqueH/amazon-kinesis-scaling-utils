/**
 * Amazon Kinesis Scaling Utility
 *
 * Copyright 2014, Amazon.com, Inc. or its affiliates. All Rights Reserved.
 *
 * Licensed under the Amazon Software License (the "License").
 * You may not use this file except in compliance with the License.
 * A copy of the License is located at
 *
 *  http://aws.amazon.com/asl/
 *
 * or in the "license" file accompanying this file. This file is distributed
 * on an "AS IS" BASIS, WITHOUT WARRANTIES OR CONDITIONS OF ANY KIND, either
 * express or implied. See the License for the specific language governing
 * permissions and limitations under the License.
 */
package com.amazonaws.services.kinesis.scaling;

import com.amazonaws.ClientConfiguration;
import com.amazonaws.auth.AWSCredentialsProviderChain;
import com.amazonaws.auth.ClasspathPropertiesFileCredentialsProvider;
import com.amazonaws.auth.DefaultAWSCredentialsProviderChain;
import com.amazonaws.regions.Region;
import com.amazonaws.regions.Regions;
import com.amazonaws.services.kinesis.AmazonKinesisClient;
<<<<<<< HEAD
=======
import com.amazonaws.services.kinesis.model.InvalidArgumentException;
>>>>>>> 12b46797
import com.amazonaws.services.kinesis.model.LimitExceededException;
import com.amazonaws.services.kinesis.model.ScalingType;
import com.amazonaws.services.kinesis.model.UpdateShardCountRequest;
import org.apache.commons.logging.Log;
import org.apache.commons.logging.LogFactory;

import java.text.NumberFormat;
import java.util.ArrayList;
import java.util.List;
import java.util.Stack;

/**
 * Utility for scaling a Kinesis Stream. Places a priority on eventual balancing
 * of the Stream Keyspace by using a left leaning balanced tree topology. Also
 * places a priority on low impact to the Stream by making only one Shard
 * modification at any given time.
 */
public class StreamScaler {
	public enum SortOrder {
		ASCENDING, DESCENDING, NONE;
	}

	/**
	 * The supported Scaling Actions available for a Stream from this Utility
	 */
	public static enum ScalingAction {
		scaleUp, scaleDown, resize, report, split, merge;
	}

	public static enum ScaleBy {
		count, pct;
	}

	private final String AWSApplication = "KinesisScalingUtility";

	private final String version = ".9.5.1-beta-1";

	private final NumberFormat pctFormat = NumberFormat.getPercentInstance();

	private static final Log LOG = LogFactory.getLog(StreamScaler.class);

	private AmazonKinesisClient kinesisClient;

	private static final Region region = Region.getRegion(Regions.US_EAST_1);

	/** No Args Constructor for scaling a Stream */
	public StreamScaler() throws Exception {
		this(region);
	}

	public StreamScaler(Region region) throws Exception {
		pctFormat.setMaximumFractionDigits(1);

		// use the default provider chain plus support for classpath
		// properties
		// files
		ClientConfiguration config = new ClientConfiguration();

		StringBuilder userAgent = new StringBuilder(ClientConfiguration.DEFAULT_USER_AGENT);
		userAgent.append(" ");
		userAgent.append(this.AWSApplication);
		userAgent.append("/");
		userAgent.append(this.version);
		config.setUserAgent(userAgent.toString());

		kinesisClient = new AmazonKinesisClient(new AWSCredentialsProviderChain(
				new DefaultAWSCredentialsProviderChain(), new ClasspathPropertiesFileCredentialsProvider()), config);
		kinesisClient.setRegion(region);

		String kinesisEndpoint = System.getProperty("kinesisEndpoint");
		if (kinesisEndpoint != null) {
			kinesisClient.setEndpoint(kinesisEndpoint);
		}

		if (kinesisClient.getServiceName() == null) {
			throw new Exception("Unable to reach Kinesis Service");
		}
	}

	/**
	 * Get a references to the Kinesis Client in use
	 * 
	 * @return
	 */
	protected AmazonKinesisClient getClient() {
		return this.kinesisClient;
	}

	/**
	 * Scale up a Stream by a fixed amount of Shards
	 * 
	 * @param streamName
	 *            The Stream name to scale
	 * @param byShardCount
	 *            The number of Shards to add
	 * @return A Map of the final state of the Stream after Sharding, indexed by
	 *         Shard Name * @throws Exception
	 */
	public ScalingOperationReport scaleUp(String streamName, int byShardCount, Integer minShards, Integer maxShards)
			throws Exception {
		if (byShardCount <= 0) {
			throw new Exception("Shard Count must be a positive number");
		}

		int currentSize = StreamScalingUtils.getOpenShardCount(kinesisClient, streamName);

		return doResize(streamName, currentSize + byShardCount, minShards, maxShards);
	}

	public ScalingOperationReport scaleUp(String streamName, String shardId, int byShardCount, Integer minShards,
			Integer maxShards) throws Exception {
		int openShardCount = StreamScalingUtils.getOpenShardCount(this.kinesisClient, streamName);

		// the target percentage for this scaled up stream is the same as if all
		// shards were scaled to this level
		double simulatedTargetPct = 1d / (openShardCount * byShardCount);

		// scale this specific shard by the count requested
		return scaleStream(streamName, shardId, byShardCount, 0, 0, System.currentTimeMillis(), minShards, maxShards);
	}

	/**
	 * Scale down a Stream by a fixed number of Shards
	 * 
	 * @param streamName
	 *            The Stream name to scale
	 * @param byShardCount
	 *            The number of Shards to reduce size by
	 * @return A Map of the final state of the Stream after Sharding, indexed by
	 *         Shard Name * @throws Exception
	 */
	public ScalingOperationReport scaleDown(String streamName, int byShardCount, Integer minShards, Integer maxShards)
			throws Exception {
		if (byShardCount <= 0) {
			throw new Exception(streamName + ": Shard Count must be a positive number");
		}

		int currentSize = StreamScalingUtils.getOpenShardCount(kinesisClient, streamName);

		if (currentSize == 1) {
			throw new AlreadyOneShardException();
		}

		return doResize(streamName, Math.max(currentSize - byShardCount, 1), minShards, maxShards);
	}

	/**
	 * Scale down a Shard by a Percentage of current capacity
	 * 
	 * @param streamName
	 *            The Stream name to scale
	 * @param byPct
	 *            The Percentage by which to reduce capacity on the Stream
	 * @return A Map of the final state of the Stream after Sharding, indexed by
	 *         Shard Name * @throws Exception
	 */
	public ScalingOperationReport scaleDown(String streamName, double byPct, Integer minShards, Integer maxShards)
			throws Exception {
		double scalePct = byPct;
		if (scalePct < 0)
			throw new Exception(streamName + ": Scaling Percent should be a positive number");

		int currentSize = StreamScalingUtils.getOpenShardCount(kinesisClient, streamName);

		if (currentSize == 1) {
			throw new AlreadyOneShardException();
		}

		int newSize = Math.max(new Double(Math.ceil(currentSize - Math.max(currentSize * scalePct, 1))).intValue(), 1);

		if (newSize > 0) {
			return doResize(streamName, newSize, minShards, maxShards);
		} else {
			return null;
		}
	}

	/**
	 * Scale up a Stream by a Percentage of current capacity. Gentle reminder -
	 * growing by 100% (1) is doubling in size, growing by 200% (2) is tripling
	 * 
	 * @param streamName
	 *            The Stream name to scale
	 * @param byPct
	 *            The Percentage by which to scale up the Stream
	 * @return A Map of the final state of the Stream after Sharding, indexed by
	 *         Shard Name * @throws Exception
	 */
	public ScalingOperationReport scaleUp(String streamName, double byPct, Integer minShards, Integer maxShards)
			throws Exception {
		if (byPct < 0)
			throw new Exception(streamName + ": Scaling Percent should be a positive number");
		int currentSize = StreamScalingUtils.getOpenShardCount(kinesisClient, streamName);

		int newSize = new Double(Math.ceil(currentSize + (currentSize * byPct))).intValue();

		if (newSize > 0) {
			return doResize(streamName, newSize, minShards, maxShards);
		} else {
			return null;
		}
	}

	/**
	 * Resize a Stream to the indicated number of Shards
	 * 
	 * @param streamName
	 *            The Stream name to scale
	 * @param targetShardCount
	 *            The desired number of shards
	 * @return A Map of the final state of the Stream after Sharding, indexed by
	 *         Shard Name
	 * @throws Exception
	 */
	public ScalingOperationReport resize(String streamName, int targetShardCount, Integer minShards, Integer maxShards)
			throws Exception {
		return doResize(streamName, targetShardCount, minShards, maxShards);
	}

	public String report(ScalingCompletionStatus endStatus, String streamName) throws Exception {
		return new ScalingOperationReport(endStatus,
				StreamScalingUtils.getOpenShards(kinesisClient, streamName, (String) null)).toString();
	}

	public ScalingOperationReport reportFor(ScalingCompletionStatus endStatus, String streamName, int operationsMade,
			ScaleDirection scaleDirection) throws Exception {
		return new ScalingOperationReport(endStatus,
				StreamScalingUtils.getOpenShards(kinesisClient, streamName, (String) null), operationsMade,
				scaleDirection);
	}

	private ScalingOperationReport doResize(String streamName, int targetShardCount, Integer minShards,
			Integer maxShards) throws Exception {
		if (!(targetShardCount > 0)) {
			throw new Exception(streamName + ": Cannot resize to 0 or negative Shard Count");
		}
		int operationsMade = 0;
		final int currentShards = StreamScalingUtils.getOpenShardCount(kinesisClient, streamName);
		int shardsCompleted = 0;
		final long startTime = System.currentTimeMillis();

		return scaleStream(streamName, currentShards, targetShardCount, operationsMade, shardsCompleted, startTime,
				minShards, maxShards);
	}

	private void reportProgress(String streamName, int shardsCompleted, int currentCount, int shardsRemaining,
			long startTime) {
		int shardsTotal = shardsCompleted + shardsRemaining;
		double pctComplete = new Double(shardsCompleted) / new Double(shardsTotal);
		double estRemaining = (((System.currentTimeMillis() - startTime) / 1000) / pctComplete);
		LOG.info(String.format(
				"%s: Shard Modification %s Complete, (%s Pending, %s Completed). Current Size %s Shards with Approx %s Seconds Remaining",
				streamName, pctFormat.format(pctComplete), shardsRemaining, shardsCompleted, currentCount,
				new Double(estRemaining).intValue()));
	}

	public int getOpenShardCount(String streamName) throws Exception {
		return StreamScalingUtils.getOpenShardCount(this.kinesisClient, streamName);
	}

	private Stack<ShardHashInfo> getOpenShardStack(String streamName) throws Exception {
		// populate the stack with the current set of shards
		Stack<ShardHashInfo> shardStack = new Stack<>();
		List<ShardHashInfo> shards = new ArrayList<>(
				StreamScalingUtils.getOpenShards(this.kinesisClient, streamName, SortOrder.DESCENDING, null).values());
		for (ShardHashInfo s : shards) {
			shardStack.push(s);
		}

		return shardStack;
	}

	private ScalingOperationReport scaleStream(String streamName, String shardId, int targetShards, int operationsMade,
			int shardsCompleted, long startTime, Integer minShards, Integer maxShards) throws Exception {
		Stack<ShardHashInfo> shardStack = new Stack<>();
		shardStack.add(StreamScalingUtils.getOpenShard(this.kinesisClient, streamName, shardId));

		LOG.info(String.format("Scaling Shard %s:%s into %s Shards", streamName, shardId, targetShards));

		return scaleStream(streamName, 1, targetShards, operationsMade, shardsCompleted, startTime, shardStack,
				minShards, maxShards);

	}

	private ScalingOperationReport scaleStream(String streamName, int originalShardCount, int targetShards,
			int operationsMade, int shardsCompleted, long startTime, Stack<ShardHashInfo> shardStack, Integer minCount,
			Integer maxCount) throws Exception {
		final double targetPct = 1d / targetShards;
		boolean checkMinMax = minCount != null || maxCount != null;
		String lastShardLower = null;
		String lastShardHigher = null;
		ScaleDirection scaleDirection = originalShardCount >= targetShards ? ScaleDirection.DOWN : ScaleDirection.UP;

		// seed the current shard count from the working stack
		int currentCount = shardStack.size();

		// we'll run iteratively until the shard stack is emptied or we reach
		// one of the caps
		ScalingCompletionStatus endStatus = ScalingCompletionStatus.Ok;
		do {
			if (checkMinMax) {
				// stop scaling if we've reached the min or max count
				boolean stopOnCap = false;
				String message = null;
				if (minCount != null && currentCount == minCount && targetShards <= minCount) {
					stopOnCap = true;
					if (operationsMade == 0) {
						endStatus = ScalingCompletionStatus.AlreadyAtMinimum;
					} else {
						endStatus = ScalingCompletionStatus.Ok;
					}
					message = String.format("%s: Minimum Shard Count of %s Reached", streamName, minCount);
				}
				if (maxCount != null && currentCount == maxCount && targetShards >= maxCount) {
					if (operationsMade == 0) {
						endStatus = ScalingCompletionStatus.AlreadyAtMaximum;
					} else {
						endStatus = ScalingCompletionStatus.Ok;
					}
					message = String.format("%s: Maximum Shard Count of %s Reached", streamName, maxCount);
					stopOnCap = true;
				}
				if (stopOnCap) {
					LOG.info(message);
					return reportFor(endStatus, streamName, operationsMade, scaleDirection);
				}
			}

			// report progress every shard completed
			if (shardsCompleted > 0) {
				reportProgress(streamName, shardsCompleted, currentCount, shardStack.size(), startTime);
			}

			// once the stack is emptied, return a report of the hash space
			// allocation
			if (shardStack.empty()) {
				return reportFor(endStatus, streamName, operationsMade, scaleDirection);
			}

			ShardHashInfo lowerShard = shardStack.pop();
			if (lowerShard != null) {
				lastShardLower = lowerShard.getShardId();
			} else {
				throw new Exception(String.format("%s: Null ShardHashInfo retrieved after processing %s", streamName,
						lastShardLower));
			}

			// first check is if the bottom shard is smaller or larger than our
			// target width
			if (StreamScalingUtils.softCompare(lowerShard.getPctWidth(), targetPct) < 0) {
				if (shardStack.empty()) {
					// our current shard is smaller than the target size, but
					// there's nothing else to do
					return reportFor(endStatus, streamName, operationsMade, scaleDirection);
				} else {
					// get the next higher shard
					ShardHashInfo higherShard = shardStack.pop();

					if (higherShard != null) {
						lastShardHigher = higherShard.getShardId();
					}

					if (StreamScalingUtils.softCompare(lowerShard.getPctWidth() + higherShard.getPctWidth(),
							targetPct) > 0) {
						// The two lowest shards together are larger than the
						// target size, so split the upper at the target offset
						// and
						// merge the lower of the two new shards to the lowest
						// shard
						AdjacentShards splitUpper = higherShard.doSplit(kinesisClient,
								targetPct - lowerShard.getPctWidth(), shardStack.isEmpty() ? higherShard.getShardId()
										: shardStack.lastElement().getShardId());
						operationsMade++;

						// place the upper of the two new shards onto the stack
						shardStack.push(splitUpper.getHigherShard());

						// merge lower of the new shards with the lowest shard
						LOG.info(String.format("Merging Shard %s with %s", lowerShard.getShardId(),
								splitUpper.getLowerShard().getShardId()));
						ShardHashInfo lowerMerged = new AdjacentShards(streamName, lowerShard,
								splitUpper.getLowerShard()).doMerge(kinesisClient,
										shardStack.isEmpty() ? splitUpper.getHigherShard().getShardId()
												: shardStack.lastElement().getShardId());
						LOG.info(String.format("Created Shard %s (%s)", lowerMerged.getShardId(),
								pctFormat.format(lowerMerged.getPctWidth())));
						shardsCompleted++;

						// count of shards is unchanged in this case as we've
						// just rebalanced, so current count is not updated
					} else {
						// The lower and upper shards together are smaller than
						// the target size, so merge the two shards together
						ShardHashInfo lowerMerged = new AdjacentShards(streamName, lowerShard, higherShard)
								.doMerge(kinesisClient, shardStack.isEmpty() ? higherShard.getShardId()
										: shardStack.lastElement().getShardId());
						shardsCompleted++;
						currentCount--;

						// put the new shard back on the stack - it may still be
						// too small relative to the target
						shardStack.push(lowerMerged);
					}
				}
			} else if (StreamScalingUtils.softCompare(lowerShard.getPctWidth(), targetPct) == 0) {
				// at the correct size - move on
			} else {
				// lowest shard is larger than the target size so split at the
				// target offset
				AdjacentShards splitLower = lowerShard.doSplit(kinesisClient, targetPct,
						shardStack.isEmpty() ? lowerShard.getShardId() : shardStack.lastElement().getShardId());
				operationsMade++;

				LOG.info(String.format("Split Shard %s at %s Creating Final Shard %s and Intermediate Shard %s (%s)",
						lowerShard.getShardId(), pctFormat.format(targetPct), splitLower.getLowerShard().getShardId(),
						splitLower.getHigherShard(), pctFormat.format(splitLower.getHigherShard().getPctWidth())));

				// push the higher of the two splits back onto the stack
				shardStack.push(splitLower.getHigherShard());
				shardsCompleted++;
				currentCount++;
			}
		} while (shardStack.size() > 0 || !shardStack.empty());

		return reportFor(endStatus, streamName, operationsMade, scaleDirection);
	}

	private ScalingOperationReport scaleStream(String streamName, int originalShardCount, int targetShards,
			int operationsMade, int shardsCompleted, long startTime, Integer minShards, Integer maxShards)
			throws Exception {
		LOG.info(String.format("Scaling Stream %s from %s Shards to %s", streamName, originalShardCount, targetShards));

		return scaleStream(streamName, originalShardCount, targetShards, operationsMade, shardsCompleted, startTime,
				getOpenShardStack(streamName), minShards, maxShards);
	}

	public ScalingOperationReport updateShardCount(String streamName, int currentShardCount, int targetShardCount,
			Integer minShards, Integer maxShards) throws Exception {
		if (currentShardCount != targetShardCount) {
			// ensure we dont go below/above min/max
			if (minShards != null && targetShardCount < minShards) {
				return reportFor(ScalingCompletionStatus.AlreadyAtMinimum, streamName, 0, ScaleDirection.NONE);
			} else if (maxShards != null && targetShardCount > maxShards) {
				return reportFor(ScalingCompletionStatus.AlreadyAtMaximum, streamName, 0, ScaleDirection.NONE);
			} else {
				try {
					UpdateShardCountRequest req = new UpdateShardCountRequest()
							.withScalingType(ScalingType.UNIFORM_SCALING).withStreamName(streamName)
							.withTargetShardCount(targetShardCount);
					this.kinesisClient.updateShardCount(req);
					// block until the stream transitions back to active state
					StreamScalingUtils.waitForStreamStatus(this.kinesisClient, streamName, "ACTIVE");

					// return the current state of the stream
					return reportFor(ScalingCompletionStatus.Ok, streamName, 1,
							(currentShardCount >= targetShardCount ? ScaleDirection.DOWN : ScaleDirection.UP));
<<<<<<< HEAD
				} catch (LimitExceededException lle) {
=======
				} catch (InvalidArgumentException | LimitExceededException ipe) {
>>>>>>> 12b46797
					// this will be raised if the scaling operation we are
					// trying to make is not within the limits of the
					// UpdateShardCount API
					// http://docs.aws.amazon.com/kinesis/latest/APIReference/API_UpdateShardCount.html
					//
					// so now we'll default back to the split/merge way
					// return the current state of the stream
					return scaleStream(streamName, currentShardCount, targetShardCount, 0, 0,
							System.currentTimeMillis(), minShards, maxShards);
				}
			}
		} else {
			return reportFor(ScalingCompletionStatus.NoActionRequired, streamName, 0, ScaleDirection.NONE);
		}
	}
}<|MERGE_RESOLUTION|>--- conflicted
+++ resolved
@@ -23,10 +23,7 @@
 import com.amazonaws.regions.Region;
 import com.amazonaws.regions.Regions;
 import com.amazonaws.services.kinesis.AmazonKinesisClient;
-<<<<<<< HEAD
-=======
 import com.amazonaws.services.kinesis.model.InvalidArgumentException;
->>>>>>> 12b46797
 import com.amazonaws.services.kinesis.model.LimitExceededException;
 import com.amazonaws.services.kinesis.model.ScalingType;
 import com.amazonaws.services.kinesis.model.UpdateShardCountRequest;
@@ -483,11 +480,7 @@
 					// return the current state of the stream
 					return reportFor(ScalingCompletionStatus.Ok, streamName, 1,
 							(currentShardCount >= targetShardCount ? ScaleDirection.DOWN : ScaleDirection.UP));
-<<<<<<< HEAD
-				} catch (LimitExceededException lle) {
-=======
 				} catch (InvalidArgumentException | LimitExceededException ipe) {
->>>>>>> 12b46797
 					// this will be raised if the scaling operation we are
 					// trying to make is not within the limits of the
 					// UpdateShardCount API
